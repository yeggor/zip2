--- conflicted
+++ resolved
@@ -16,11 +16,7 @@
     strategy:
       matrix:
         os: [ubuntu-latest, macOS-latest, windows-latest]
-<<<<<<< HEAD
-        rust: [stable, 1.42.0]
-=======
         rust: [stable, 1.54.0]
->>>>>>> 923c5832
 
     steps:
     - uses: actions/checkout@master
