//! Types for creating ZIP archives

use crate::compression::CompressionMethod;
use crate::read::{central_header_to_zip_file, ZipArchive, ZipFile};
use crate::result::{ZipError, ZipResult};
use crate::spec;
use crate::types::{DateTime, System, ZipFileData, DEFAULT_VERSION};
use byteorder::{LittleEndian, ReadBytesExt, WriteBytesExt};
use crc32fast::Hasher;
use std::default::Default;
use std::io;
use std::io::prelude::*;
use std::mem;

#[cfg(any(
    feature = "deflate",
    feature = "deflate-miniz",
    feature = "deflate-zlib"
))]
use flate2::write::DeflateEncoder;

#[cfg(feature = "bzip2")]
use bzip2::write::BzEncoder;

enum GenericZipWriter<W: Write + io::Seek> {
    Closed,
    Storer(W),
    #[cfg(any(
        feature = "deflate",
        feature = "deflate-miniz",
        feature = "deflate-zlib"
    ))]
    Deflater(DeflateEncoder<W>),
    #[cfg(feature = "bzip2")]
    Bzip2(BzEncoder<W>),
}

/// ZIP archive generator
///
/// Handles the bookkeeping involved in building an archive, and provides an
/// API to edit its contents.
///
/// ```
/// # fn doit() -> zip::result::ZipResult<()>
/// # {
/// # use zip::ZipWriter;
/// use std::io::Write;
/// use zip::write::FileOptions;
///
/// // We use a buffer here, though you'd normally use a `File`
/// let mut buf = [0; 65536];
/// let mut zip = zip::ZipWriter::new(std::io::Cursor::new(&mut buf[..]));
///
/// let options = zip::write::FileOptions::default().compression_method(zip::CompressionMethod::Stored);
/// zip.start_file("hello_world.txt", options)?;
/// zip.write(b"Hello, World!")?;
///
/// // Apply the changes you've made.
/// // Dropping the `ZipWriter` will have the same effect, but may silently fail
/// zip.finish()?;
///
/// # Ok(())
/// # }
/// # doit().unwrap();
/// ```
pub struct ZipWriter<W: Write + io::Seek> {
    inner: GenericZipWriter<W>,
    files: Vec<ZipFileData>,
    stats: ZipWriterStats,
    writing_to_file: bool,
<<<<<<< HEAD
    comment: Vec<u8>,
=======
    writing_to_extra_field: bool,
    writing_to_central_extra_field_only: bool,
>>>>>>> 129d7301
    writing_raw: bool,
    comment: String,
}

#[derive(Default)]
struct ZipWriterStats {
    hasher: Hasher,
    start: u64,
    bytes_written: u64,
}

struct ZipRawValues {
    crc32: u32,
    compressed_size: u64,
    uncompressed_size: u64,
}

/// Metadata for a file to be written
#[derive(Copy, Clone)]
pub struct FileOptions {
    compression_method: CompressionMethod,
    last_modified_time: DateTime,
    permissions: Option<u32>,
    large_file: bool,
}

impl FileOptions {
    /// Construct a new FileOptions object
    pub fn default() -> FileOptions {
        FileOptions {
            #[cfg(any(
                feature = "deflate",
                feature = "deflate-miniz",
                feature = "deflate-zlib"
            ))]
            compression_method: CompressionMethod::Deflated,
            #[cfg(not(any(
                feature = "deflate",
                feature = "deflate-miniz",
                feature = "deflate-zlib"
            )))]
            compression_method: CompressionMethod::Stored,
            #[cfg(feature = "time")]
            last_modified_time: DateTime::from_time(time::now()).unwrap_or_default(),
            #[cfg(not(feature = "time"))]
            last_modified_time: DateTime::default(),
            permissions: None,
            large_file: false,
        }
    }

    /// Set the compression method for the new file
    ///
    /// The default is `CompressionMethod::Deflated`. If the deflate compression feature is
    /// disabled, `CompressionMethod::Stored` becomes the default.
    pub fn compression_method(mut self, method: CompressionMethod) -> FileOptions {
        self.compression_method = method;
        self
    }

    /// Set the last modified time
    ///
    /// The default is the current timestamp if the 'time' feature is enabled, and 1980-01-01
    /// otherwise
    pub fn last_modified_time(mut self, mod_time: DateTime) -> FileOptions {
        self.last_modified_time = mod_time;
        self
    }

    /// Set the permissions for the new file.
    ///
    /// The format is represented with unix-style permissions.
    /// The default is `0o644`, which represents `rw-r--r--` for files,
    /// and `0o755`, which represents `rwxr-xr-x` for directories
    pub fn unix_permissions(mut self, mode: u32) -> FileOptions {
        self.permissions = Some(mode & 0o777);
        self
    }

    /// Set whether the new file's compressed and uncompressed size is less than 4 GiB.
    ///
    /// If set to `false` and the file exceeds the limit, an I/O error is thrown. If set to `true`,
    /// readers will require ZIP64 support and if the file does not exceed the limit, 20 B are
    /// wasted. The default is `false`.
    pub fn large_file(mut self, large: bool) -> FileOptions {
        self.large_file = large;
        self
    }
}

impl Default for FileOptions {
    fn default() -> Self {
        Self::default()
    }
}

impl<W: Write + io::Seek> Write for ZipWriter<W> {
    fn write(&mut self, buf: &[u8]) -> io::Result<usize> {
        if !self.writing_to_file {
            return Err(io::Error::new(
                io::ErrorKind::Other,
                "No file has been started",
            ));
        }
        match self.inner.ref_mut() {
            Some(ref mut w) => {
                if self.writing_to_extra_field {
                    self.files.last_mut().unwrap().extra_field.write(buf)
                } else {
                    let write_result = w.write(buf);
                    if let Ok(count) = write_result {
                        self.stats.update(&buf[0..count]);
                        if self.stats.bytes_written > 0xFFFFFFFF
                            && !self.files.last_mut().unwrap().large_file
                        {
                            let _inner = mem::replace(&mut self.inner, GenericZipWriter::Closed);
                            return Err(io::Error::new(
                                io::ErrorKind::Other,
                                "Large file option has not been set",
                            ));
                        }
                    }
                    write_result
                }
            }
            None => Err(io::Error::new(
                io::ErrorKind::BrokenPipe,
                "ZipWriter was already closed",
            )),
        }
    }

    fn flush(&mut self) -> io::Result<()> {
        match self.inner.ref_mut() {
            Some(ref mut w) => w.flush(),
            None => Err(io::Error::new(
                io::ErrorKind::BrokenPipe,
                "ZipWriter was already closed",
            )),
        }
    }
}

impl ZipWriterStats {
    fn update(&mut self, buf: &[u8]) {
        self.hasher.update(buf);
        self.bytes_written += buf.len() as u64;
    }
}

impl<A: Read + Write + io::Seek> ZipWriter<A> {
    /// Initializes the archive from an existing ZIP archive, making it ready for append.
    pub fn new_append(mut readwriter: A) -> ZipResult<ZipWriter<A>> {
        let (footer, cde_start_pos) = spec::CentralDirectoryEnd::find_and_parse(&mut readwriter)?;

        if footer.disk_number != footer.disk_with_central_directory {
            return Err(ZipError::UnsupportedArchive(
                "Support for multi-disk files is not implemented",
            ));
        }

        let (archive_offset, directory_start, number_of_files) =
            ZipArchive::get_directory_counts(&mut readwriter, &footer, cde_start_pos)?;

        if let Err(_) = readwriter.seek(io::SeekFrom::Start(directory_start)) {
            return Err(ZipError::InvalidArchive(
                "Could not seek to start of central directory",
            ));
        }

        let files = (0..number_of_files)
            .map(|_| central_header_to_zip_file(&mut readwriter, archive_offset))
            .collect::<Result<Vec<_>, _>>()?;

        let _ = readwriter.seek(io::SeekFrom::Start(directory_start)); // seek directory_start to overwrite it

        Ok(ZipWriter {
            inner: GenericZipWriter::Storer(readwriter),
            files,
            stats: Default::default(),
            writing_to_file: false,
            comment: footer.zip_file_comment,
            writing_raw: true, // avoid recomputing the last file's header
        })
    }
}

impl<W: Write + io::Seek> ZipWriter<W> {
    /// Initializes the archive.
    ///
    /// Before writing to this object, the [`ZipWriter::start_file`] function should be called.
    pub fn new(inner: W) -> ZipWriter<W> {
        ZipWriter {
            inner: GenericZipWriter::Storer(inner),
            files: Vec::new(),
            stats: Default::default(),
            writing_to_file: false,
<<<<<<< HEAD
            comment: Vec::new(),
=======
            writing_to_extra_field: false,
            writing_to_central_extra_field_only: false,
>>>>>>> 129d7301
            writing_raw: false,
            comment: String::new(),
        }
    }

    /// Set ZIP archive comment.
    pub fn set_comment<S>(&mut self, comment: S)
    where
        S: Into<String>,
    {
        self.set_raw_comment(comment.into().into())
    }

    /// Set ZIP archive comment.
    ///
    /// This sets the raw bytes of the comment. The comment
    /// is typically expected to be encoded in UTF-8
    pub fn set_raw_comment(&mut self, comment: Vec<u8>) {
        self.comment = comment;
    }

    /// Start a new file for with the requested options.
    fn start_entry<S>(
        &mut self,
        name: S,
        options: FileOptions,
        raw_values: Option<ZipRawValues>,
    ) -> ZipResult<()>
    where
        S: Into<String>,
    {
        self.finish_file()?;

        let raw_values = raw_values.unwrap_or_else(|| ZipRawValues {
            crc32: 0,
            compressed_size: 0,
            uncompressed_size: 0,
        });

        {
            let writer = self.inner.get_plain();
            let header_start = writer.seek(io::SeekFrom::Current(0))?;

            let permissions = options.permissions.unwrap_or(0o100644);
            let mut file = ZipFileData {
                system: System::Unix,
                version_made_by: DEFAULT_VERSION,
                encrypted: false,
                using_data_descriptor: false,
                compression_method: options.compression_method,
                last_modified_time: options.last_modified_time,
                crc32: raw_values.crc32,
                compressed_size: raw_values.compressed_size,
                uncompressed_size: raw_values.uncompressed_size,
                file_name: name.into(),
                file_name_raw: Vec::new(), // Never used for saving
                extra_field: Vec::new(),
                file_comment: String::new(),
                header_start,
                data_start: 0,
                central_header_start: 0,
                external_attributes: permissions << 16,
                large_file: options.large_file,
            };
            write_local_file_header(writer, &file)?;

            let header_end = writer.seek(io::SeekFrom::Current(0))?;
            self.stats.start = header_end;
            file.data_start = header_end;

            self.stats.bytes_written = 0;
            self.stats.hasher = Hasher::new();

            self.files.push(file);
        }

        Ok(())
    }

    fn finish_file(&mut self) -> ZipResult<()> {
        if self.writing_to_extra_field {
            // Implicitly calling [`ZipWriter::end_extra_data`] for empty files.
            self.end_extra_data()?;
        }
        self.inner.switch_to(CompressionMethod::Stored)?;
        let writer = self.inner.get_plain();

        if !self.writing_raw {
            let file = match self.files.last_mut() {
                None => return Ok(()),
                Some(f) => f,
            };
            file.crc32 = self.stats.hasher.clone().finalize();
            file.uncompressed_size = self.stats.bytes_written;

            let file_end = writer.seek(io::SeekFrom::Current(0))?;
            file.compressed_size = file_end - self.stats.start;

            update_local_file_header(writer, file)?;
            writer.seek(io::SeekFrom::Start(file_end))?;
        }

        self.writing_to_file = false;
        self.writing_raw = false;
        Ok(())
    }

    /// Create a file in the archive and start writing its' contents.
    ///
    /// The data should be written using the [`io::Write`] implementation on this [`ZipWriter`]
    pub fn start_file<S>(&mut self, name: S, mut options: FileOptions) -> ZipResult<()>
    where
        S: Into<String>,
    {
        if options.permissions.is_none() {
            options.permissions = Some(0o644);
        }
        *options.permissions.as_mut().unwrap() |= 0o100000;
        self.start_entry(name, options, None)?;
        self.inner.switch_to(options.compression_method)?;
        self.writing_to_file = true;
        Ok(())
    }

    /// Starts a file, taking a Path as argument.
    ///
    /// This function ensures that the '/' path separator is used. It also ignores all non 'Normal'
    /// Components, such as a starting '/' or '..' and '.'.
    #[deprecated(
        since = "0.5.7",
        note = "by stripping `..`s from the path, the meaning of paths can change. Use `start_file` instead."
    )]
    pub fn start_file_from_path(
        &mut self,
        path: &std::path::Path,
        options: FileOptions,
    ) -> ZipResult<()> {
        self.start_file(path_to_string(path), options)
    }

    /// Create an aligned file in the archive and start writing its' contents.
    ///
    /// Returns the number of padding bytes required to align the file.
    ///
    /// The data should be written using the [`io::Write`] implementation on this [`ZipWriter`]
    pub fn start_file_aligned<S>(
        &mut self,
        name: S,
        options: FileOptions,
        align: u16,
    ) -> Result<u64, ZipError>
    where
        S: Into<String>,
    {
        let data_start = self.start_file_with_extra_data(name, options)?;
        let align = align as u64;
        if align > 1 && data_start % align != 0 {
            let pad_length = (align - (data_start + 4) % align) % align;
            let pad = vec![0; pad_length as usize];
            self.write_all(b"za").map_err(ZipError::from)?; // 0x617a
            self.write_u16::<LittleEndian>(pad.len() as u16)
                .map_err(ZipError::from)?;
            self.write_all(&pad).map_err(ZipError::from)?;
            assert_eq!(self.end_local_start_central_extra_data()? % align, 0);
        }
        let extra_data_end = self.end_extra_data()?;
        Ok(extra_data_end - data_start)
    }

    /// Create a file in the archive and start writing its extra data first.
    ///
    /// Finish writing extra data and start writing file data with [`ZipWriter::end_extra_data`].
    /// Optionally, distinguish local from central extra data with
    /// [`ZipWriter::end_local_start_central_extra_data`].
    ///
    /// Returns the preliminary starting offset of the file data without any extra data allowing to
    /// align the file data by calculating a pad length to be prepended as part of the extra data.
    ///
    /// The data should be written using the [`io::Write`] implementation on this [`ZipWriter`]
    ///
    /// ```
    /// use byteorder::{LittleEndian, WriteBytesExt};
    /// use zip::{ZipArchive, ZipWriter, result::ZipResult};
    /// use zip::{write::FileOptions, CompressionMethod};
    /// use std::io::{Write, Cursor};
    ///
    /// # fn main() -> ZipResult<()> {
    /// let mut archive = Cursor::new(Vec::new());
    ///
    /// {
    ///     let mut zip = ZipWriter::new(&mut archive);
    ///     let options = FileOptions::default()
    ///         .compression_method(CompressionMethod::Stored);
    ///
    ///     zip.start_file_with_extra_data("identical_extra_data.txt", options)?;
    ///     let extra_data = b"local and central extra data";
    ///     zip.write_u16::<LittleEndian>(0xbeef)?;
    ///     zip.write_u16::<LittleEndian>(extra_data.len() as u16)?;
    ///     zip.write_all(extra_data)?;
    ///     zip.end_extra_data()?;
    ///     zip.write_all(b"file data")?;
    ///
    ///     let data_start = zip.start_file_with_extra_data("different_extra_data.txt", options)?;
    ///     let extra_data = b"local extra data";
    ///     zip.write_u16::<LittleEndian>(0xbeef)?;
    ///     zip.write_u16::<LittleEndian>(extra_data.len() as u16)?;
    ///     zip.write_all(extra_data)?;
    ///     let data_start = data_start as usize + 4 + extra_data.len() + 4;
    ///     let align = 64;
    ///     let pad_length = (align - data_start % align) % align;
    ///     assert_eq!(pad_length, 19);
    ///     zip.write_u16::<LittleEndian>(0xdead)?;
    ///     zip.write_u16::<LittleEndian>(pad_length as u16)?;
    ///     zip.write_all(&vec![0; pad_length])?;
    ///     let data_start = zip.end_local_start_central_extra_data()?;
    ///     assert_eq!(data_start as usize % align, 0);
    ///     let extra_data = b"central extra data";
    ///     zip.write_u16::<LittleEndian>(0xbeef)?;
    ///     zip.write_u16::<LittleEndian>(extra_data.len() as u16)?;
    ///     zip.write_all(extra_data)?;
    ///     zip.end_extra_data()?;
    ///     zip.write_all(b"file data")?;
    ///
    ///     zip.finish()?;
    /// }
    ///
    /// let mut zip = ZipArchive::new(archive)?;
    /// assert_eq!(&zip.by_index(0)?.extra_data()[4..], b"local and central extra data");
    /// assert_eq!(&zip.by_index(1)?.extra_data()[4..], b"central extra data");
    /// # Ok(())
    /// # }
    /// ```
    pub fn start_file_with_extra_data<S>(
        &mut self,
        name: S,
        mut options: FileOptions,
    ) -> ZipResult<u64>
    where
        S: Into<String>,
    {
        if options.permissions.is_none() {
            options.permissions = Some(0o644);
        }
        *options.permissions.as_mut().unwrap() |= 0o100000;
        self.start_entry(name, options, None)?;
        self.writing_to_file = true;
        self.writing_to_extra_field = true;
        Ok(self.files.last().unwrap().data_start)
    }

    /// End local and start central extra data. Requires [`ZipWriter::start_file_with_extra_data`].
    ///
    /// Returns the final starting offset of the file data.
    pub fn end_local_start_central_extra_data(&mut self) -> ZipResult<u64> {
        let data_start = self.end_extra_data()?;
        self.files.last_mut().unwrap().extra_field.clear();
        self.writing_to_extra_field = true;
        self.writing_to_central_extra_field_only = true;
        Ok(data_start)
    }

    /// End extra data and start file data. Requires [`ZipWriter::start_file_with_extra_data`].
    ///
    /// Returns the final starting offset of the file data.
    pub fn end_extra_data(&mut self) -> ZipResult<u64> {
        // Require `start_file_with_extra_data()`. Ensures `file` is some.
        if !self.writing_to_extra_field {
            return Err(ZipError::Io(io::Error::new(
                io::ErrorKind::Other,
                "Not writing to extra field",
            )));
        }
        let file = self.files.last_mut().unwrap();

        validate_extra_data(&file)?;

        if !self.writing_to_central_extra_field_only {
            let writer = self.inner.get_plain();

            // Append extra data to local file header and keep it for central file header.
            writer.write_all(&file.extra_field)?;

            // Update final `data_start`.
            let header_end = file.data_start + file.extra_field.len() as u64;
            self.stats.start = header_end;
            file.data_start = header_end;

            // Update extra field length in local file header.
            let extra_field_length =
                if file.large_file { 20 } else { 0 } + file.extra_field.len() as u16;
            writer.seek(io::SeekFrom::Start(file.header_start + 28))?;
            writer.write_u16::<LittleEndian>(extra_field_length)?;
            writer.seek(io::SeekFrom::Start(header_end))?;

            self.inner.switch_to(file.compression_method)?;
        }

        self.writing_to_extra_field = false;
        self.writing_to_central_extra_field_only = false;
        Ok(file.data_start)
    }

    /// Add a new file using the already compressed data from a ZIP file being read and renames it, this
    /// allows faster copies of the `ZipFile` since there is no need to decompress and compress it again.
    /// Any `ZipFile` metadata is copied and not checked, for example the file CRC.

    /// ```no_run
    /// use std::fs::File;
    /// use std::io::{Read, Seek, Write};
    /// use zip::{ZipArchive, ZipWriter};
    ///
    /// fn copy_rename<R, W>(
    ///     src: &mut ZipArchive<R>,
    ///     dst: &mut ZipWriter<W>,
    /// ) -> zip::result::ZipResult<()>
    /// where
    ///     R: Read + Seek,
    ///     W: Write + Seek,
    /// {
    ///     // Retrieve file entry by name
    ///     let file = src.by_name("src_file.txt")?;
    ///
    ///     // Copy and rename the previously obtained file entry to the destination zip archive
    ///     dst.raw_copy_file_rename(file, "new_name.txt")?;
    ///
    ///     Ok(())
    /// }
    /// ```
    pub fn raw_copy_file_rename<S>(&mut self, mut file: ZipFile, name: S) -> ZipResult<()>
    where
        S: Into<String>,
    {
        let options = FileOptions::default()
            .last_modified_time(file.last_modified())
            .compression_method(file.compression());
        if let Some(perms) = file.unix_mode() {
            options.unix_permissions(perms);
        }

        let raw_values = ZipRawValues {
            crc32: file.crc32(),
            compressed_size: file.compressed_size(),
            uncompressed_size: file.size(),
        };

        self.start_entry(name, options, Some(raw_values))?;
        self.writing_to_file = true;
        self.writing_raw = true;

        io::copy(file.get_raw_reader(), self)?;

        Ok(())
    }

    /// Add a new file using the already compressed data from a ZIP file being read, this allows faster
    /// copies of the `ZipFile` since there is no need to decompress and compress it again. Any `ZipFile`
    /// metadata is copied and not checked, for example the file CRC.
    ///
    /// ```no_run
    /// use std::fs::File;
    /// use std::io::{Read, Seek, Write};
    /// use zip::{ZipArchive, ZipWriter};
    ///
    /// fn copy<R, W>(src: &mut ZipArchive<R>, dst: &mut ZipWriter<W>) -> zip::result::ZipResult<()>
    /// where
    ///     R: Read + Seek,
    ///     W: Write + Seek,
    /// {
    ///     // Retrieve file entry by name
    ///     let file = src.by_name("src_file.txt")?;
    ///
    ///     // Copy the previously obtained file entry to the destination zip archive
    ///     dst.raw_copy_file(file)?;
    ///
    ///     Ok(())
    /// }
    /// ```
    pub fn raw_copy_file(&mut self, file: ZipFile) -> ZipResult<()> {
        let name = file.name().to_owned();
        self.raw_copy_file_rename(file, name)
    }

    /// Add a directory entry.
    ///
    /// You can't write data to the file afterwards.
    pub fn add_directory<S>(&mut self, name: S, mut options: FileOptions) -> ZipResult<()>
    where
        S: Into<String>,
    {
        if options.permissions.is_none() {
            options.permissions = Some(0o755);
        }
        *options.permissions.as_mut().unwrap() |= 0o40000;
        options.compression_method = CompressionMethod::Stored;

        let name_as_string = name.into();
        // Append a slash to the filename if it does not end with it.
        let name_with_slash = match name_as_string.chars().last() {
            Some('/') | Some('\\') => name_as_string,
            _ => name_as_string + "/",
        };

        self.start_entry(name_with_slash, options, None)?;
        self.writing_to_file = false;
        Ok(())
    }

    /// Add a directory entry, taking a Path as argument.
    ///
    /// This function ensures that the '/' path seperator is used. It also ignores all non 'Normal'
    /// Components, such as a starting '/' or '..' and '.'.
    #[deprecated(
        since = "0.5.7",
        note = "by stripping `..`s from the path, the meaning of paths can change. Use `add_directory` instead."
    )]
    pub fn add_directory_from_path(
        &mut self,
        path: &std::path::Path,
        options: FileOptions,
    ) -> ZipResult<()> {
        self.add_directory(path_to_string(path), options)
    }

    /// Finish the last file and write all other zip-structures
    ///
    /// This will return the writer, but one should normally not append any data to the end of the file.
    /// Note that the zipfile will also be finished on drop.
    pub fn finish(&mut self) -> ZipResult<W> {
        self.finalize()?;
        let inner = mem::replace(&mut self.inner, GenericZipWriter::Closed);
        Ok(inner.unwrap())
    }

    fn finalize(&mut self) -> ZipResult<()> {
        self.finish_file()?;

        {
            let writer = self.inner.get_plain();

            let central_start = writer.seek(io::SeekFrom::Current(0))?;
            for file in self.files.iter() {
                write_central_directory_header(writer, file)?;
            }
            let central_size = writer.seek(io::SeekFrom::Current(0))? - central_start;

            if self.files.len() > 0xFFFF || central_size > 0xFFFFFFFF || central_start > 0xFFFFFFFF
            {
                let zip64_footer = spec::Zip64CentralDirectoryEnd {
                    version_made_by: DEFAULT_VERSION as u16,
                    version_needed_to_extract: DEFAULT_VERSION as u16,
                    disk_number: 0,
                    disk_with_central_directory: 0,
                    number_of_files_on_this_disk: self.files.len() as u64,
                    number_of_files: self.files.len() as u64,
                    central_directory_size: central_size,
                    central_directory_offset: central_start,
                };

                zip64_footer.write(writer)?;

                let zip64_footer = spec::Zip64CentralDirectoryEndLocator {
                    disk_with_central_directory: 0,
                    end_of_central_directory_offset: central_start + central_size,
                    number_of_disks: 1,
                };

                zip64_footer.write(writer)?;
            }

            let number_of_files = if self.files.len() > 0xFFFF {
                0xFFFF
            } else {
                self.files.len() as u16
            };
            let footer = spec::CentralDirectoryEnd {
                disk_number: 0,
                disk_with_central_directory: 0,
<<<<<<< HEAD
                number_of_files_on_this_disk: self.files.len() as u16,
                number_of_files: self.files.len() as u16,
                central_directory_size: central_size as u32,
                central_directory_offset: central_start as u32,
                zip_file_comment: self.comment.clone(),
=======
                number_of_files_on_this_disk: number_of_files,
                number_of_files,
                central_directory_size: if central_size > 0xFFFFFFFF {
                    0xFFFFFFFF
                } else {
                    central_size as u32
                },
                central_directory_offset: if central_start > 0xFFFFFFFF {
                    0xFFFFFFFF
                } else {
                    central_start as u32
                },
                zip_file_comment: self.comment.as_bytes().to_vec(),
>>>>>>> 129d7301
            };

            footer.write(writer)?;
        }

        Ok(())
    }
}

impl<W: Write + io::Seek> Drop for ZipWriter<W> {
    fn drop(&mut self) {
        if !self.inner.is_closed() {
            if let Err(e) = self.finalize() {
                let _ = write!(&mut io::stderr(), "ZipWriter drop failed: {:?}", e);
            }
        }
    }
}

impl<W: Write + io::Seek> GenericZipWriter<W> {
    fn switch_to(&mut self, compression: CompressionMethod) -> ZipResult<()> {
        match self.current_compression() {
            Some(method) if method == compression => return Ok(()),
            None => {
                return Err(io::Error::new(
                    io::ErrorKind::BrokenPipe,
                    "ZipWriter was already closed",
                )
                .into())
            }
            _ => {}
        }

        let bare = match mem::replace(self, GenericZipWriter::Closed) {
            GenericZipWriter::Storer(w) => w,
            #[cfg(any(
                feature = "deflate",
                feature = "deflate-miniz",
                feature = "deflate-zlib"
            ))]
            GenericZipWriter::Deflater(w) => w.finish()?,
            #[cfg(feature = "bzip2")]
            GenericZipWriter::Bzip2(w) => w.finish()?,
            GenericZipWriter::Closed => {
                return Err(io::Error::new(
                    io::ErrorKind::BrokenPipe,
                    "ZipWriter was already closed",
                )
                .into())
            }
        };

        *self = {
            #[allow(deprecated)]
            match compression {
                CompressionMethod::Stored => GenericZipWriter::Storer(bare),
                #[cfg(any(
                    feature = "deflate",
                    feature = "deflate-miniz",
                    feature = "deflate-zlib"
                ))]
                CompressionMethod::Deflated => GenericZipWriter::Deflater(DeflateEncoder::new(
                    bare,
                    flate2::Compression::default(),
                )),
                #[cfg(feature = "bzip2")]
                CompressionMethod::Bzip2 => {
                    GenericZipWriter::Bzip2(BzEncoder::new(bare, bzip2::Compression::default()))
                }
                CompressionMethod::Unsupported(..) => {
                    return Err(ZipError::UnsupportedArchive("Unsupported compression"))
                }
            }
        };

        Ok(())
    }

    fn ref_mut(&mut self) -> Option<&mut dyn Write> {
        match *self {
            GenericZipWriter::Storer(ref mut w) => Some(w as &mut dyn Write),
            #[cfg(any(
                feature = "deflate",
                feature = "deflate-miniz",
                feature = "deflate-zlib"
            ))]
            GenericZipWriter::Deflater(ref mut w) => Some(w as &mut dyn Write),
            #[cfg(feature = "bzip2")]
            GenericZipWriter::Bzip2(ref mut w) => Some(w as &mut dyn Write),
            GenericZipWriter::Closed => None,
        }
    }

    fn is_closed(&self) -> bool {
        match *self {
            GenericZipWriter::Closed => true,
            _ => false,
        }
    }

    fn get_plain(&mut self) -> &mut W {
        match *self {
            GenericZipWriter::Storer(ref mut w) => w,
            _ => panic!("Should have switched to stored beforehand"),
        }
    }

    fn current_compression(&self) -> Option<CompressionMethod> {
        match *self {
            GenericZipWriter::Storer(..) => Some(CompressionMethod::Stored),
            #[cfg(any(
                feature = "deflate",
                feature = "deflate-miniz",
                feature = "deflate-zlib"
            ))]
            GenericZipWriter::Deflater(..) => Some(CompressionMethod::Deflated),
            #[cfg(feature = "bzip2")]
            GenericZipWriter::Bzip2(..) => Some(CompressionMethod::Bzip2),
            GenericZipWriter::Closed => None,
        }
    }

    fn unwrap(self) -> W {
        match self {
            GenericZipWriter::Storer(w) => w,
            _ => panic!("Should have switched to stored beforehand"),
        }
    }
}

fn write_local_file_header<T: Write>(writer: &mut T, file: &ZipFileData) -> ZipResult<()> {
    // local file header signature
    writer.write_u32::<LittleEndian>(spec::LOCAL_FILE_HEADER_SIGNATURE)?;
    // version needed to extract
    writer.write_u16::<LittleEndian>(file.version_needed())?;
    // general purpose bit flag
    let flag = if !file.file_name.is_ascii() {
        1u16 << 11
    } else {
        0
    };
    writer.write_u16::<LittleEndian>(flag)?;
    // Compression method
    #[allow(deprecated)]
    writer.write_u16::<LittleEndian>(file.compression_method.to_u16())?;
    // last mod file time and last mod file date
    writer.write_u16::<LittleEndian>(file.last_modified_time.timepart())?;
    writer.write_u16::<LittleEndian>(file.last_modified_time.datepart())?;
    // crc-32
    writer.write_u32::<LittleEndian>(file.crc32)?;
    // compressed size
    writer.write_u32::<LittleEndian>(if file.compressed_size > 0xFFFFFFFF {
        0xFFFFFFFF
    } else {
        file.compressed_size as u32
    })?;
    // uncompressed size
    writer.write_u32::<LittleEndian>(if file.uncompressed_size > 0xFFFFFFFF {
        0xFFFFFFFF
    } else {
        file.uncompressed_size as u32
    })?;
    // file name length
    writer.write_u16::<LittleEndian>(file.file_name.as_bytes().len() as u16)?;
    // extra field length
    let extra_field_length = if file.large_file { 20 } else { 0 } + file.extra_field.len() as u16;
    writer.write_u16::<LittleEndian>(extra_field_length)?;
    // file name
    writer.write_all(file.file_name.as_bytes())?;
    // zip64 extra field
    if file.large_file {
        write_local_zip64_extra_field(writer, &file)?;
    }

    Ok(())
}

fn update_local_file_header<T: Write + io::Seek>(
    writer: &mut T,
    file: &ZipFileData,
) -> ZipResult<()> {
    const CRC32_OFFSET: u64 = 14;
    writer.seek(io::SeekFrom::Start(file.header_start + CRC32_OFFSET))?;
    writer.write_u32::<LittleEndian>(file.crc32)?;
    writer.write_u32::<LittleEndian>(if file.compressed_size > 0xFFFFFFFF {
        if file.large_file {
            0xFFFFFFFF
        } else {
            // compressed size can be slightly larger than uncompressed size
            return Err(ZipError::Io(io::Error::new(
                io::ErrorKind::Other,
                "Large file option has not been set",
            )));
        }
    } else {
        file.compressed_size as u32
    })?;
    writer.write_u32::<LittleEndian>(if file.uncompressed_size > 0xFFFFFFFF {
        // uncompressed size is checked on write to catch it as soon as possible
        0xFFFFFFFF
    } else {
        file.uncompressed_size as u32
    })?;
    if file.large_file {
        update_local_zip64_extra_field(writer, file)?;
    }
    Ok(())
}

fn write_central_directory_header<T: Write>(writer: &mut T, file: &ZipFileData) -> ZipResult<()> {
    // buffer zip64 extra field to determine its variable length
    let mut zip64_extra_field = [0; 28];
    let zip64_extra_field_length =
        write_central_zip64_extra_field(&mut zip64_extra_field.as_mut(), file)?;

    // central file header signature
    writer.write_u32::<LittleEndian>(spec::CENTRAL_DIRECTORY_HEADER_SIGNATURE)?;
    // version made by
    let version_made_by = (file.system as u16) << 8 | (file.version_made_by as u16);
    writer.write_u16::<LittleEndian>(version_made_by)?;
    // version needed to extract
    writer.write_u16::<LittleEndian>(file.version_needed())?;
    // general puprose bit flag
    let flag = if !file.file_name.is_ascii() {
        1u16 << 11
    } else {
        0
    };
    writer.write_u16::<LittleEndian>(flag)?;
    // compression method
    #[allow(deprecated)]
    writer.write_u16::<LittleEndian>(file.compression_method.to_u16())?;
    // last mod file time + date
    writer.write_u16::<LittleEndian>(file.last_modified_time.timepart())?;
    writer.write_u16::<LittleEndian>(file.last_modified_time.datepart())?;
    // crc-32
    writer.write_u32::<LittleEndian>(file.crc32)?;
    // compressed size
    writer.write_u32::<LittleEndian>(if file.compressed_size > 0xFFFFFFFF {
        0xFFFFFFFF
    } else {
        file.compressed_size as u32
    })?;
    // uncompressed size
    writer.write_u32::<LittleEndian>(if file.uncompressed_size > 0xFFFFFFFF {
        0xFFFFFFFF
    } else {
        file.uncompressed_size as u32
    })?;
    // file name length
    writer.write_u16::<LittleEndian>(file.file_name.as_bytes().len() as u16)?;
    // extra field length
    writer.write_u16::<LittleEndian>(zip64_extra_field_length + file.extra_field.len() as u16)?;
    // file comment length
    writer.write_u16::<LittleEndian>(0)?;
    // disk number start
    writer.write_u16::<LittleEndian>(0)?;
    // internal file attribytes
    writer.write_u16::<LittleEndian>(0)?;
    // external file attributes
    writer.write_u32::<LittleEndian>(file.external_attributes)?;
    // relative offset of local header
    writer.write_u32::<LittleEndian>(if file.header_start > 0xFFFFFFFF {
        0xFFFFFFFF
    } else {
        file.header_start as u32
    })?;
    // file name
    writer.write_all(file.file_name.as_bytes())?;
    // zip64 extra field
    writer.write_all(&zip64_extra_field[..zip64_extra_field_length as usize])?;
    // extra field
    writer.write_all(&file.extra_field)?;
    // file comment
    // <none>

    Ok(())
}

fn validate_extra_data(file: &ZipFileData) -> ZipResult<()> {
    let mut data = file.extra_field.as_slice();

    if data.len() > 0xFFFF {
        return Err(ZipError::Io(io::Error::new(
            io::ErrorKind::InvalidData,
            "Extra data exceeds extra field",
        )));
    }

    while data.len() > 0 {
        let left = data.len();
        if left < 4 {
            return Err(ZipError::Io(io::Error::new(
                io::ErrorKind::Other,
                "Incomplete extra data header",
            )));
        }
        let kind = data.read_u16::<LittleEndian>()?;
        let size = data.read_u16::<LittleEndian>()? as usize;
        let left = left - 4;

        if kind == 0x0001 {
            return Err(ZipError::Io(io::Error::new(
                io::ErrorKind::Other,
                "No custom ZIP64 extra data allowed",
            )));
        }

        #[cfg(not(feature = "unreserved"))]
        {
            if kind <= 31 || EXTRA_FIELD_MAPPING.iter().any(|&mapped| mapped == kind) {
                return Err(ZipError::Io(io::Error::new(
                    io::ErrorKind::Other,
                    format!(
                        "Extra data header ID {:#06} requires crate feature \"unreserved\"",
                        kind,
                    ),
                )));
            }
        }

        if size > left {
            return Err(ZipError::Io(io::Error::new(
                io::ErrorKind::Other,
                "Extra data size exceeds extra field",
            )));
        }

        data = &data[size..];
    }

    Ok(())
}

fn write_local_zip64_extra_field<T: Write>(writer: &mut T, file: &ZipFileData) -> ZipResult<()> {
    // This entry in the Local header MUST include BOTH original
    // and compressed file size fields.
    writer.write_u16::<LittleEndian>(0x0001)?;
    writer.write_u16::<LittleEndian>(16)?;
    writer.write_u64::<LittleEndian>(file.uncompressed_size)?;
    writer.write_u64::<LittleEndian>(file.compressed_size)?;
    // Excluded fields:
    // u32: disk start number
    Ok(())
}

fn update_local_zip64_extra_field<T: Write + io::Seek>(
    writer: &mut T,
    file: &ZipFileData,
) -> ZipResult<()> {
    let zip64_extra_field = file.header_start + 30 + file.file_name.as_bytes().len() as u64;
    writer.seek(io::SeekFrom::Start(zip64_extra_field + 4))?;
    writer.write_u64::<LittleEndian>(file.uncompressed_size)?;
    writer.write_u64::<LittleEndian>(file.compressed_size)?;
    // Excluded fields:
    // u32: disk start number
    Ok(())
}

fn write_central_zip64_extra_field<T: Write>(writer: &mut T, file: &ZipFileData) -> ZipResult<u16> {
    // The order of the fields in the zip64 extended
    // information record is fixed, but the fields MUST
    // only appear if the corresponding Local or Central
    // directory record field is set to 0xFFFF or 0xFFFFFFFF.
    let mut size = 0;
    let uncompressed_size = file.uncompressed_size > 0xFFFFFFFF;
    let compressed_size = file.compressed_size > 0xFFFFFFFF;
    let header_start = file.header_start > 0xFFFFFFFF;
    if uncompressed_size {
        size += 8;
    }
    if compressed_size {
        size += 8;
    }
    if header_start {
        size += 8;
    }
    if size > 0 {
        writer.write_u16::<LittleEndian>(0x0001)?;
        writer.write_u16::<LittleEndian>(size)?;
        size += 4;

        if uncompressed_size {
            writer.write_u64::<LittleEndian>(file.uncompressed_size)?;
        }
        if compressed_size {
            writer.write_u64::<LittleEndian>(file.compressed_size)?;
        }
        if header_start {
            writer.write_u64::<LittleEndian>(file.header_start)?;
        }
        // Excluded fields:
        // u32: disk start number
    }
    Ok(size)
}

fn path_to_string(path: &std::path::Path) -> String {
    let mut path_str = String::new();
    for component in path.components() {
        if let std::path::Component::Normal(os_str) = component {
            if !path_str.is_empty() {
                path_str.push('/');
            }
            path_str.push_str(&*os_str.to_string_lossy());
        }
    }
    path_str
}

#[cfg(test)]
mod test {
    use super::{FileOptions, ZipWriter};
    use crate::compression::CompressionMethod;
    use crate::types::DateTime;
    use std::io;
    use std::io::Write;

    #[test]
    fn write_empty_zip() {
        let mut writer = ZipWriter::new(io::Cursor::new(Vec::new()));
        writer.set_comment("ZIP");
        let result = writer.finish().unwrap();
        assert_eq!(result.get_ref().len(), 25);
        assert_eq!(
            *result.get_ref(),
            [80, 75, 5, 6, 0, 0, 0, 0, 0, 0, 0, 0, 0, 0, 0, 0, 0, 0, 0, 0, 3, 0, 90, 73, 80]
        );
    }

    #[test]
    fn write_zip_dir() {
        let mut writer = ZipWriter::new(io::Cursor::new(Vec::new()));
        writer
            .add_directory(
                "test",
                FileOptions::default().last_modified_time(
                    DateTime::from_date_and_time(2018, 8, 15, 20, 45, 6).unwrap(),
                ),
            )
            .unwrap();
        assert!(writer
            .write(b"writing to a directory is not allowed, and will not write any data")
            .is_err());
        let result = writer.finish().unwrap();
        assert_eq!(result.get_ref().len(), 108);
        assert_eq!(
            *result.get_ref(),
            &[
                80u8, 75, 3, 4, 20, 0, 0, 0, 0, 0, 163, 165, 15, 77, 0, 0, 0, 0, 0, 0, 0, 0, 0, 0,
                0, 0, 5, 0, 0, 0, 116, 101, 115, 116, 47, 80, 75, 1, 2, 46, 3, 20, 0, 0, 0, 0, 0,
                163, 165, 15, 77, 0, 0, 0, 0, 0, 0, 0, 0, 0, 0, 0, 0, 5, 0, 0, 0, 0, 0, 0, 0, 0, 0,
                0, 0, 237, 65, 0, 0, 0, 0, 116, 101, 115, 116, 47, 80, 75, 5, 6, 0, 0, 0, 0, 1, 0,
                1, 0, 51, 0, 0, 0, 35, 0, 0, 0, 0, 0,
            ] as &[u8]
        );
    }

    #[test]
    fn write_mimetype_zip() {
        let mut writer = ZipWriter::new(io::Cursor::new(Vec::new()));
        let options = FileOptions {
            compression_method: CompressionMethod::Stored,
            last_modified_time: DateTime::default(),
            permissions: Some(33188),
            large_file: false,
        };
        writer.start_file("mimetype", options).unwrap();
        writer
            .write(b"application/vnd.oasis.opendocument.text")
            .unwrap();
        let result = writer.finish().unwrap();

        assert_eq!(result.get_ref().len(), 153);
        let mut v = Vec::new();
        v.extend_from_slice(include_bytes!("../tests/data/mimetype.zip"));
        assert_eq!(result.get_ref(), &v);
    }

    #[test]
    fn path_to_string() {
        let mut path = std::path::PathBuf::new();
        #[cfg(windows)]
        path.push(r"C:\");
        #[cfg(unix)]
        path.push("/");
        path.push("windows");
        path.push("..");
        path.push(".");
        path.push("system32");
        let path_str = super::path_to_string(&path);
        assert_eq!(path_str, "windows/system32");
    }
}

#[cfg(not(feature = "unreserved"))]
const EXTRA_FIELD_MAPPING: [u16; 49] = [
    0x0001, 0x0007, 0x0008, 0x0009, 0x000a, 0x000c, 0x000d, 0x000e, 0x000f, 0x0014, 0x0015, 0x0016,
    0x0017, 0x0018, 0x0019, 0x0020, 0x0021, 0x0022, 0x0023, 0x0065, 0x0066, 0x4690, 0x07c8, 0x2605,
    0x2705, 0x2805, 0x334d, 0x4341, 0x4453, 0x4704, 0x470f, 0x4b46, 0x4c41, 0x4d49, 0x4f4c, 0x5356,
    0x5455, 0x554e, 0x5855, 0x6375, 0x6542, 0x7075, 0x756e, 0x7855, 0xa11e, 0xa220, 0xfd4a, 0x9901,
    0x9902,
];<|MERGE_RESOLUTION|>--- conflicted
+++ resolved
@@ -68,14 +68,10 @@
     files: Vec<ZipFileData>,
     stats: ZipWriterStats,
     writing_to_file: bool,
-<<<<<<< HEAD
-    comment: Vec<u8>,
-=======
     writing_to_extra_field: bool,
     writing_to_central_extra_field_only: bool,
->>>>>>> 129d7301
     writing_raw: bool,
-    comment: String,
+    comment: Vec<u8>,
 }
 
 #[derive(Default)]
@@ -255,6 +251,8 @@
             files,
             stats: Default::default(),
             writing_to_file: false,
+            writing_to_extra_field: false,
+            writing_to_central_extra_field_only: false,
             comment: footer.zip_file_comment,
             writing_raw: true, // avoid recomputing the last file's header
         })
@@ -271,14 +269,10 @@
             files: Vec::new(),
             stats: Default::default(),
             writing_to_file: false,
-<<<<<<< HEAD
-            comment: Vec::new(),
-=======
             writing_to_extra_field: false,
             writing_to_central_extra_field_only: false,
->>>>>>> 129d7301
             writing_raw: false,
-            comment: String::new(),
+            comment: Vec::new(),
         }
     }
 
@@ -754,13 +748,7 @@
             let footer = spec::CentralDirectoryEnd {
                 disk_number: 0,
                 disk_with_central_directory: 0,
-<<<<<<< HEAD
-                number_of_files_on_this_disk: self.files.len() as u16,
-                number_of_files: self.files.len() as u16,
-                central_directory_size: central_size as u32,
-                central_directory_offset: central_start as u32,
                 zip_file_comment: self.comment.clone(),
-=======
                 number_of_files_on_this_disk: number_of_files,
                 number_of_files,
                 central_directory_size: if central_size > 0xFFFFFFFF {
@@ -773,8 +761,6 @@
                 } else {
                     central_start as u32
                 },
-                zip_file_comment: self.comment.as_bytes().to_vec(),
->>>>>>> 129d7301
             };
 
             footer.write(writer)?;
